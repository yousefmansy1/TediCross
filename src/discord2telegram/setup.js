--- conflicted
+++ resolved
@@ -113,12 +113,7 @@
 		if (message.channel.type === "text" && message.cleanContent === "/chatinfo") {
 			// It is. Give it
 			message.reply(
-<<<<<<< HEAD
 				"\nchannelId: '" + message.channel.id + "'"
-			);
-=======
-				"serverId: '" + message.guild.id + "'\n" +
-				"channelId: '" + message.channel.id + "'\n"
 			)
 				.then(sleepOneMinute)
 				.then(info => Promise.all([
@@ -126,7 +121,6 @@
 					message.delete()
 				]))
 				.catch(helpers.ignoreAlreadyDeletedError);
->>>>>>> d89b2203
 
 			// Don't process the message any further
 			return;
